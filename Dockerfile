--- conflicted
+++ resolved
@@ -1,13 +1,3 @@
-<<<<<<< HEAD
-FROM alpine:latest
-RUN apk update
-RUN apk add --no-cache git python3 py3-pip bluez
-RUN apk add --no-cache --virtual .gyp make g++
-RUN pip3 install asyncio
-RUN pip3 install "bleak>=0.11.0"
-RUN pip3 install --no-cache-dir -U git+https://github.com/orzechszek/ble2mqtt.git@dev
-ENV BLE2MQTT_CONFIG /data/ble2mqtt.json
-CMD ["ble2mqtt"]
 FROM alpine:latest
 RUN apk update
 RUN apk add --no-cache git python3 py3-pip bluez
@@ -16,50 +6,4 @@
 RUN pip3 install "bleak>=0.11.0"
 RUN pip3 install --no-cache-dir -U git+https://github.com/orzechszek/ble2mqtt.git
 ENV BLE2MQTT_CONFIG /data/ble2mqtt.json
-CMD ["ble2mqtt"]
-=======
-# First stage, build requirements
-FROM python:3-slim as builder
-
-RUN apt-get update && \
-    apt-get install gcc git -y && \
-    apt-get clean
-
-WORKDIR /usr/src/app
-
-# To speed up consecutive builds, copy only requirements and install them
-COPY . .
-
-# Install requirements and ignore warnings for local installation
-RUN pip install --user --no-warn-script-location -r requirements.txt
-
-RUN pip install --user --no-warn-script-location .
-
-# Second stage
-FROM python:3-slim as app
-
-ENV ROOTLESS_UID 1001
-ENV ROOTLESS_GID 1001
-ENV ROOTLESS_NAME "rootless"
-
-# Bluetoothctl is required
-RUN apt-get update && \
-    apt-get install bluez -y && \
-    apt-get clean
-
-# Copy the local python packages
-RUN groupadd --gid ${ROOTLESS_GID} ${ROOTLESS_NAME} && \
-    useradd --gid ${ROOTLESS_GID} --uid ${ROOTLESS_UID} -d /home/${ROOTLESS_NAME} ${ROOTLESS_NAME}
-
-COPY --from=builder /root/.local /home/${ROOTLESS_NAME}/.local
-
-# Copy run script
-COPY ./docker_entrypoint.sh /home/${ROOTLESS_NAME}/docker_entrypoint.sh
-RUN chmod +x /home/${ROOTLESS_NAME}/docker_entrypoint.sh
-RUN chown -R ${ROOTLESS_UID}:${ROOTLESS_GID} /home/${ROOTLESS_NAME}
-
-ENV PATH=/home/rootless/.local/bin:$PATH
-
-USER ${ROOTLESS_NAME}
-CMD [ "/home/rootless/docker_entrypoint.sh" ]
->>>>>>> bae9da56
+CMD ["ble2mqtt"]